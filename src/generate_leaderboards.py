--- conflicted
+++ resolved
@@ -421,16 +421,11 @@
             )
         )
 
-<<<<<<< HEAD
         version = record.get(
             "scandeval_version", "<9.2.0"
         )  # version was not safed before 9.2.0
 
         if version != "<9.2.0":
-=======
-        version = record.get("euroeval_version", "<9.2.0@@0")
-        if "@" not in version:
->>>>>>> e1aa28f1
             version_sort_value = int(
                 "".join(
                     [
