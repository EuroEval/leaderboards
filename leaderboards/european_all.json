--- conflicted
+++ resolved
@@ -1,9 +1,5 @@
 {
   "annotate": {
-<<<<<<< HEAD
-    "notes": "Last updated: 2025-02-25 16:56:14 CET"
-=======
     "notes": "Last updated: 2025-02-25 16:16:20 CET"
->>>>>>> 7f985261
   }
 }