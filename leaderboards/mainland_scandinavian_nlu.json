{
  "annotate": {
<<<<<<< HEAD
    "notes": "Last updated: 2025-02-25 16:37:47 CET"
=======
    "notes": "Last updated: 2025-02-25 16:16:39 CET"
>>>>>>> 7f985261
  }
}<|MERGE_RESOLUTION|>--- conflicted
+++ resolved
@@ -1,9 +1,5 @@
 {
   "annotate": {
-<<<<<<< HEAD
-    "notes": "Last updated: 2025-02-25 16:37:47 CET"
-=======
     "notes": "Last updated: 2025-02-25 16:16:39 CET"
->>>>>>> 7f985261
   }
 }